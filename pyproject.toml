[tool.poetry]
name = "mio-mqtt"
version = "0.1.0"
description = ""
authors = ["SzakacsAdam <szakacs.adam.98@gmail.com>"]
license = "MIT"
readme = "README.md"

[tool.poetry.dependencies]
python = "^3.10"

[tool.poetry.group.dev]
optional = true

[tool.poetry.group.dev.dependencies]
mypy = "^1.8.0"
isort = "^5.13.2"
ruff = "^0.8.0"
<<<<<<< HEAD
=======
pytest = "^8.3.3"
pytest-asyncio = "^0.24.0"
>>>>>>> f23c7c45

[build-system]
requires = ["poetry-core"]
build-backend = "poetry.core.masonry.api"<|MERGE_RESOLUTION|>--- conflicted
+++ resolved
@@ -16,11 +16,8 @@
 mypy = "^1.8.0"
 isort = "^5.13.2"
 ruff = "^0.8.0"
-<<<<<<< HEAD
-=======
 pytest = "^8.3.3"
 pytest-asyncio = "^0.24.0"
->>>>>>> f23c7c45
 
 [build-system]
 requires = ["poetry-core"]
